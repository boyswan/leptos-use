--- conflicted
+++ resolved
@@ -6,7 +6,6 @@
 pub use cookie::SameSite;
 use cookie::{Cookie, CookieJar};
 use default_struct_builder::DefaultBuilder;
-use leptos::prelude::wrappers::read::Signal;
 use leptos::prelude::*;
 use std::rc::Rc;
 
@@ -93,7 +92,7 @@
 /// the HTTP response header according to options (if provided).
 /// The returned `WriteSignal` may not affect the cookie headers on the server! It will try and write
 /// the headers buy if this happens after the headers have already been streamed to the client then
-/// this will have no effect. 
+/// this will have no effect.
 ///
 /// > If you're using `axum` you have to enable the `"axum"` feature in your Cargo.toml.
 /// > In case it's `actix-web` enable the feature `"actix"`, for `spin` enable `"spin"`.
@@ -187,12 +186,7 @@
 
     let (cookie, set_cookie) = signal(None::<T>);
 
-<<<<<<< HEAD
     let jar = StoredValue::new(CookieJar::new());
-    let codec = C::default();
-=======
-    let jar = store_value(CookieJar::new());
->>>>>>> 37f16ad3
 
     if !has_expired {
         let ssr_cookies_header_getter = Rc::clone(&ssr_cookies_header_getter);
