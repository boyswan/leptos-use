[package]
name = "leptos-use"
version = "0.10.10"
edition = "2021"
authors = ["Marc-Stefan Cassola"]
categories = ["gui", "web-programming"]
description = "Collection of essential Leptos utilities inspired by SolidJS USE / VueUse"
exclude = ["examples/", "tests/"]
keywords = ["leptos", "utilities"]
license = "MIT OR Apache-2.0"
readme = "README.md"
repository = "https://github.com/Synphonyte/leptos-use"
homepage = "https://leptos-use.rs"

[dependencies]
actix-web = { version = "4", optional = true, default-features = false }
async-trait = "0.1"
cfg-if = "1"
codee = "0.1"
cookie = { version = "0.18", features = ["percent-encode"] }
default-struct-builder = "0.5"
futures-util = "0.3"
gloo-timers = { version = "0.3", features = ["futures"] }
gloo-utils = { version = "0.2" }
http1 = { version = "1", optional = true, package = "http" }
http0_2 = { version = "0.2", optional = true, package = "http" }
js-sys = "0.3"
lazy_static = "1"
leptos = { version = "0.7.0-alpha" }
leptos_axum = { version = "0.7.0-alpha", optional = true }
leptos_actix = { version = "0.6", optional = true }
leptos-spin = { version = "0.2", optional = true }
num = { version = "0.4", optional = true }
paste = "1"
<<<<<<< HEAD
prost = { version = "0.12", optional = true }
rmp-serde = { version = "1.1", optional = true }
send_wrapper = "0.6.0"
serde = { version = "1", optional = true }
serde_json = { version = "1", optional = true }
=======
>>>>>>> 37f16ad3
thiserror = "1"
wasm-bindgen = "0.2.92"
wasm-bindgen-futures = "0.4"

[dependencies.web-sys]
version = "0.3"
features = [
    "AddEventListenerOptions",
    "BinaryType",
    "BroadcastChannel",
    "Coordinates",
    "Clipboard",
    "CloseEvent",
    "CssStyleDeclaration",
    "CustomEvent",
    "CustomEventInit",
    "DisplayMediaStreamConstraints",
    "DomRect",
    "DomRectReadOnly",
    "DataTransfer",
    "DragEvent",
    "Element",
    "EventListener",
    "EventListenerOptions",
    "EventSource",
    "EventSourceInit",
    "EventTarget",
    "File",
    "FileList",
    "Geolocation",
    "HtmlDocument",
    "HtmlElement",
    "HtmlLinkElement",
    "HtmlStyleElement",
    "IntersectionObserver",
    "IntersectionObserverInit",
    "IntersectionObserverEntry",
    "Location",
    "MediaDevices",
    "MediaQueryList",
    "MediaStream",
    "MediaStreamConstraints",
    "MediaStreamTrack",
    "MessageEvent",
    "MouseEvent",
    "MutationObserver",
    "MutationObserverInit",
    "MutationRecord",
    "Navigator",
    "NodeList",
    "Notification",
    "NotificationDirection",
    "NotificationOptions",
    "NotificationPermission",
    "Permissions",
    "PermissionState",
    "PermissionStatus",
    "PointerEvent",
    "Position",
    "PositionError",
    "PositionOptions",
    "ReadableStream",
    "ReadableStreamDefaultReader",
    "ReadableStreamGetReaderOptions",
    "ReadableStreamReaderMode",
    "ResizeObserver",
    "ResizeObserverBoxOptions",
    "ResizeObserverEntry",
    "ResizeObserverOptions",
    "ResizeObserverSize",
    "ScrollBehavior",
    "ScrollToOptions",
    "ServiceWorker",
    "ServiceWorkerContainer",
    "ServiceWorkerRegistration",
    "ServiceWorkerState",
    "Storage",
    "StorageEvent",
    "Touch",
    "TouchEvent",
    "TouchList",
    "Url",
    "UrlSearchParams",
    "VisibilityState",
    "WebSocket",
    "WebTransport",
    "WebTransportOptions",
    "WebTransportDatagramDuplexStream",
    "WebTransportBidirectionalStream",
    "Window",
    "WebTransportReceiveStream",
    "WebTransportSendStream",
    "WritableStream",
    "WritableStreamDefaultWriter",
]

[dev-dependencies]
getrandom = { version = "0.2", features = ["js"] }
leptos_meta = "0.7.0-alpha"
rand = "0.8"
codee = { version = "0.1", features = ["json_serde", "msgpack_serde", "base64", "prost"] }
serde = { version = "1", features = ["derive"] }

[features]
actix = ["dep:actix-web", "dep:leptos_actix", "dep:http0_2"]
axum = ["dep:leptos_axum", "dep:http1"]
docs = []
math = ["num"]
spin = ["dep:leptos-spin", "dep:http1"]
ssr = []
wasm_ssr = []

[package.metadata.docs.rs]
features = ["math", "docs", "ssr"]
rustdoc-args = ["--cfg=web_sys_unstable_apis"]
rustc-args = ["--cfg=web_sys_unstable_apis"]<|MERGE_RESOLUTION|>--- conflicted
+++ resolved
@@ -32,14 +32,7 @@
 leptos-spin = { version = "0.2", optional = true }
 num = { version = "0.4", optional = true }
 paste = "1"
-<<<<<<< HEAD
-prost = { version = "0.12", optional = true }
-rmp-serde = { version = "1.1", optional = true }
 send_wrapper = "0.6.0"
-serde = { version = "1", optional = true }
-serde_json = { version = "1", optional = true }
-=======
->>>>>>> 37f16ad3
 thiserror = "1"
 wasm-bindgen = "0.2.92"
 wasm-bindgen-futures = "0.4"
