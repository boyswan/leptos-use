--- conflicted
+++ resolved
@@ -26,15 +26,12 @@
 http0_2 = { version = "0.2", optional = true, package = "http" }
 js-sys = "0.3"
 lazy_static = "1"
-<<<<<<< HEAD
 leptos = { git = "https://github.com/leptos-rs/leptos" }
 leptos_axum = { optional = true, git = "https://github.com/leptos-rs/leptos" }
 leptos_actix = { optional = true, git = "https://github.com/leptos-rs/leptos" }
-=======
-leptos = "0.7.0-beta5"
-leptos_axum = { optional = true, version = "0.7.0-beta5" }
-leptos_actix = { optional = true, version = "0.7.0-beta5" }
->>>>>>> ad186d10
+# leptos = "0.7.0-beta5"
+# leptos_axum = { optional = true, version = "0.7.0-beta5" }
+# leptos_actix = { optional = true, version = "0.7.0-beta5" }
 leptos-spin = { version = "0.2", optional = true }
 num = { version = "0.4", optional = true }
 paste = "1"
