# Changelog

The format is based on [Keep a Changelog](https://keepachangelog.com/en/1.0.0/),
and this project adheres to [Semantic Versioning](https://semver.org/spec/v2.0.0.html).

<<<<<<< HEAD
## [Unreleased]

### Removed 🗑

- Removed `UseMouseEventExtractorDefault`
=======
## [Unreleased] -

### Breaking Changes 🛠

- Updated to web_sys 0.3.70 which unfortunately is breaking some things.
- `use_clipboard` doesn't need the unstable flags anymore.
- `use_locale` now uses `unic_langid::LanguageIdentifier` and proper locale matching (thanks to @mondeja).
>>>>>>> 61c112c1

## [0.11.4] - 2024-08-12

### New Features 🚀

- `use_web_notification` now supports the options `renotify`, `silent` and `image` (thanks to @hcandelaria).
- `sync_signal` no supports the options `assign_ltr` and `assign_rtl`.

## [0.11.3] - 2024-07-31

### Fix 🍕

- Made `use_timeout_fn` SSR-safe

## [0.11.2] - 2024-07-30

### Change 🔥

- `use_locale` has now a supported locale list.

## (yanked) [0.11.1] - 2024-07-28 

### New Functions 🚀

- `use_locale` (thanks to @BrandonDyer64)
- `use_locales` (thanks to @BrandonDyer64)
- `header` – Standard implementations for reading a header on the server.

## [0.11.0] - 2024-07-27

### New Functions 🚀

- `use_user_media`

### New Features 🚀

- Codecs:
    - All codecs now live in their own crate `codee`
    - There are now binary codecs in addition to string codecs.
        - `FromToBytesCodec`
        - `WebpackSerdeCodec`
        - `BincodeSerdeCodec`
        - `ProstCodec` (see also the section "Breaking Changes 🛠" below)
    - Every binary codec can be used as a string codec with the `Base64` wrapper which encodes the binary data as a
      base64
      string.
        - This required feature `base64`
        - It can be wrapped for example like this: `Base64<WebpackSerdeCodec>`.
    - There is now an `OptionCodec` wrapper that allows to wrap any string codec that encodes `T` to encode `Option<T>`.
        - Use it like this: `OptionCodec<FromToStringCodec<f64>>`.

- `ElementMaybeSignal` is now implemented for `websys::HtmlElement` (thanks to @blorbb).
- `UseStorageOptions` now has `delay_during_hydration` which has to be used when you conditionally show parts of
  the DOM controlled by a value from storage. This leads to hydration errors which can be fixed by setting this new
  option to `true`.
- `cookie::SameSite` is now re-exported
- Changing the signal returned by `use_cookie` now tries and changes the headers during SSR.
- New book chapter about codecs
- The macro `use_derive_signal!` is now exported (thanks to @mscofield0).

### Breaking Changes 🛠

- `UseStorageOptions` and `UseEventSourceOptions` no longer accept a `codec` value because this is already provided as a
  generic parameter to the respective function calls.
- Codecs have been refactored. There are now two traits that codecs implement: `Encoder` and `Decoder`. The
  trait `StringCodec` is gone. The methods are now associated methods and their params now always take references.
    - `JsonCodec` has been renamed to `JsonSerdeCodec`.
    - The feature to enable this codec is now called `json_serde` instead of just `serde`.
    - `ProstCodec` now encodes as binary data. If you want to keep using it with string data you can wrap it like
      this: `Base64<ProstCodec>`.
    - All of these structs, traits and features now live in their own crate called `codee`
    - A bunch of new codecs are available. Have a look at the docs for crate `codee`.
- `use_websocket`:
    - `UseWebsocketOptions` has been renamed to `UseWebSocketOptions` (uppercase S) to be consistent with the return
      type.
    - `UseWebSocketOptions::reconnect_limit` and `UseEventSourceOptions::reconnect_limit` is now `ReconnectLimit`
      instead
      of `u64`. Use `ReconnectLimit::Infinite` for infinite retries or `ReconnectLimit::Limited(...)` for limited
      retries.
    - `use_websocket` now uses codecs to send typed messages over the network.
        - When calling you have give type parameters for the message type and the
          codec: `use_websocket::<String, WebpackSerdeCodec>`
        - You can use binary or string codecs.
        - The `UseWebSocketReturn::send` closure now takes a `&T` which is encoded using the codec.
        - The `UseWebSocketReturn::message` signal now returns an `Option<T>` which is decoded using the codec.
        - `UseWebSocketReturn::send_bytes` and `UseWebSocketReturn::message_bytes` are gone.
        - `UseWebSocketOptions::on_message` and `UseWebSocketOptions::on_message_bytes` have been renamed
          to `on_message_raw` and `on_message_raw_bytes`.
        - The new `UseWebSocketOptions::on_message` takes a `&T`.
        - `UseWebSocketOptions::on_error` now takes a `UseWebSocketError` instead of a `web_sys::Event`.
- `use_storage` now always saves the default value to storage if the key doesn't exist yet.
- Renamed `BreakpointsSematic` to `BreakpointsSemantic` and `breakpoints_sematic` to `breakpoints_semantic`
  (note the `n`) (thanks to @mondeja).

### Fixes 🍕

- Fixed auto-reconnect in `use_websocket`
- Fixed typo in compiler error messages in `use_cookie` (thanks to @SleeplessOne1917).
- Fixed potential signal out of scope issue with `use_raf_fn`

### Other Changes 🔥

- Better links in docs that work both in the book and in rustdoc (thanks to @mondeja).
- Better CI/CD (thanks to @EstebanBorai).

## [0.10.10] - 2024-05-10

### Change 🔥

- Added compile-time warning when you use `ssr` feature with `wasm32`. You can enable `wasm_ssr` to remove the warning.

## [0.10.9] - 2024-04-27

### Fixes 🍕

- Fixed `use_color_mode` without cookies and make cookies sync properly with local storage
- Fixed `use_infinite_scroll` edge case bug with disposed signals

## [0.10.8] - 2024-04-19

### Change 🔥

- `use_cookie` now supports Spin out of the box (thanks to @javierEd).

## [0.10.7] - 2024-04-10

### New Function 🚀

- `sync_signal`

### Change 🔥

- `use_color_mode` now supports cookies.

## [0.10.6] - 2024-04-02

### Fixes 🍕

- Corrected docs of `use_cookie`'s `max-age` unit to milliseconds (thanks to @sify21).
- Fixed setting multiple cookies in the browser (thanks to @sbking).

## [0.10.5] - 2024-03-12

### Fix 🍕

- Fixed SSR detection from an url query parameter for `use_color_mode` (thanks to @mondeja).

## [0.10.4] - 2024-03-05

### New Functions 🚀

- `use_event_source`

### Changes 🔥

- Wrapped callbacks in a non-reactive zone to remove potential warnings.
- Updated SSR chapter in the book to make it more clear and beginner-friendly (thanks to @flupke).

## [0.10.3] - 2024-02-23

### New Functions 🚀

- `use_or`
- `use_and`
- `use_not`

### Fix 🍕

- Removed signal warnings from `use_websocket`'s `send...` methods.

### Changes 🔥

- `use_color_mode` now supports detection from an url query parameter. (thanks to @mondeja)

## [0.10.2] - 2024-02-09

### New Functions 🚀

- `use_permission`
- `use_clipboard`
- `use_timeout_fn`

## [0.10.1] - 2024-01-31

### Fix 🍕

- Fixed docs.rs build

## [0.10.0] - 2024-01-31

### New Functions 🚀

- `use_broadcast_channel`
- `use_cookie` (thanks to @rakshith-ravi)
- `use_mouse_in_element`
- `use_device_orientation` (thanks to @mondeja)
- `use_device_pixel_ratio` (thanks to @mondeja)
- `use_element_bounding`

### Breaking Changes 🛠

- The `leptos` version is now 0.6
- The trait `Codec` has been renamed to `StringCodec` and has been moved to `util::StringCodec`.
    - The struct `StringCodec` has been renamed to `FromToStringCodec` and has been moved to `util::FromToStringCodec`.
    - The structs `JsonCodec` and `ProstCodec` have been moved to `util` as well.
- The function `use_storage` now requires type parameters for the stored type and the codec like all the other
  `...storage...` functions.

### Fixes 🍕

- Fixed `use_geolocation` SSR compile issue
- Fixed `use_intl_number_format` maximum fraction digits option

### Changes 🔥

- The `UseMouseReturn` signals `x`, `y`, and `source_type` are now of type `Signal<f64>` instead of `ReadSignal<f64>`.
- You can now convert `leptos::html::HtmlElement<T>` into `Element(s)MaybeSignal`. This should make functions a lot
  easier to use in directives.
- There's now a chapter in the book especially for `Element(s)MaybeSignal`.
- Throttled or debounced callbacks (in watch\__ or _\_fn) no longer are called after the containing scope was cleaned
  up.
- The document returned from `use_document` now supports the methods `query_selector` and `query_selector_all`.

## [0.9.0] - 2023-12-06

### New Functions 🚀

- `use_display_media` (thanks to @seanaye)

### Breaking Changes 🛠

- (@feral-dot-io) The use `use_<type>_storage` functions have been rewritten to use `Codec`s instead of always
  requiring `serde`.
    - This also removes the feature `storage`
    - By default the `StringCodec` is used which relies on types implementing `FromString + ToString`
    - If you want to use `JsonCodec` you have to enable the feature `serde`
    - If you want to use `ProstCodec` (new!) you have to enable the feature `prost`.
- (@feral-dot-io) The Rust flag `--cfg=web_sys_unstable_apis` is not needed anymore since relevant `web_sys` APIs are
  now stable.
  This affects in particular
    - `use_element_size`
    - `use_resize_observer`

### Fixes 🍕

- `use_raf_fn` and `use_timestamp` no longer spam warnings because of `get`ting signals outside of reactive contexts.
- `use_infinite_scroll` no longer calls the callback twice for the same event
- `use_scroll` now uses `try_get_untracked` in the debounced callback to avoid panics if the context has been destroyed
  while the callback was waiting to be called.
- `use_idle` works properly now (no more idles too early).
- `use_web_notification` doesn't panic on the server anymore.

## [0.8.2] - 2023-11-09

### Fixes 🍕

- Fixed SSR for
    - use_timestamp
    - use_raf_fn
    - use_idle

## [0.8.1] - 2023-10-28

### Fixes 🍕

- Using strings for `ElementMaybeSignal` and `ElementsMaybeSignal` is now SSR safe.
    - This fixes specifically `use_color_mode` to work on the server.

## [0.8.0] - 2023-10-24

### New Functions 🚀

- `use_web_notification` (thanks to @centershocks44)
- `use_infinite_scroll`
- `use_service_worker` (thanks to @lpotthast)

### Breaking Changes 🛠

- `use_scroll` returns `impl Fn(T) + Clone` instead of `Box<dyn Fn(T)>`.

### Other Changes 🔥

- `UseScrollReturn` is now documented

## [0.7.2] - 2023-10-21

### Fixes 🍕

- Some functions still used `window()` which could lead to panics in SSR. This is now fixed.
  Specifically for `use_draggable`.

## [0.7.1] - 2023-10-02

### New Function 🚀

- `use_sorted`

## [0.7.0] - 2023-09-30

### New Functions 🚀

- `use_timestamp`
- `use_idle`
- `use_document`
- `use_window`
- `use_geolocation`
- `signal_debounced`
- `signal_throttled`

### Breaking Changes 🛠

- Leptos version is now 0.5
- No `cx: Scope` params are supported/needed anymore because of the changes in Leptos.
  Please check the release notes of Leptos 0.5 for how to upgrade.
- `watch` is now deprecated in favor of `leptos::watch` and will be removed in a future release.
  `watch_with_options` will continue to exist.
- `use_event_listener_with_options` now takes a `UseEventListenerOptions` instead of
  a `web_sys::AddEventListenerOptions`.
- `use_mutation_observer_with_options` now takes a `UseMutationObserverOptions` instead of
  a `web_sys::MutationObserverInit`.
- `use_websocket`:
    - takes now a `&str` instead of a `String` as its `url` parameter.
    - same for the returned `send` method.
    - The `ready_state` return type is now renamed to `ConnectionReadyState` instead of `UseWebSocketReadyState`.
    - The returned signals `ready_state`, `message`, `message_bytes` have now the type
      `Signal<...>` instead of `ReadSignal<...>` to make them more consistent with other functions.
    - The options `reconnect_limit` and `reconnect_interval` now take a `u64` instead of `Option<u64>` to improve DX.
    - The option `manual` has been renamed to `immediate` to make it more consistent with other functions.
      To port please note that `immediate` is the inverse of `manual` (`immediate` = `!manual`).
    - Added documentation how pass it ergonomically as context.
- `use_color_mode`:
    - The optional `on_changed` handler parameters have changed slightly. Please refer to the docs for more details.
- Throttled or debounced functions cannot be `FnOnce` anymore.
- All traits `ClonableFn...` have been removed.

### Other Changes 🔥

- `use_websocket` can use relative urls now
- Callbacks in options don't require to be cloneable anymore
- Callback in `use_raf_fn` doesn't require to be cloneable anymore
- All (!) functions can now be safely called on the server. Specifically this includes the following that before
  panicked on the server:
    - `use_scroll`
    - `use_event_listener`
    - `use_element_hover`
    - `on_click_outside`
    - `use_drop_zone`
    - `use_element_size`
    - `use_element_visibility`
    - `use_resize_observer`
    - `use_intersection_observer`
    - `use_mutation_observer`

### Fixes 🍕

- `use_element_visibility` didn't work in some cases on Chrome properly. This has been fixed.

## [0.6.3] - 2023-08-12

### Fixes 🍕

- `use_websocket` panicked after unmount

## [0.6.2] - 2023-08-03

### Fixes 🍕

- `use_event_listener_with_options` removes the handlers now correctly.

## [0.6.1] - 2023-08-03

### Fixes 🍕

- `use_storage` now uses `.get_untracked()` to avoid warnings.

## [0.6.0] - 2023-07-17

### New Functions 🚀

- `use_draggable`
- `use_to_string`
- `is_err`
- `is_ok`
- `is_none`
- `is_some`
- `use_raf_fn`

### Breaking Changes 🛠

- The following functions now accept a `MaybeRwSignal` as their initial/default value which means
  you can use a synchronized `RwSignal` in those places.
    - `use_color_mode`
    - `use_cycle_list`
    - `use_favicon`
    - `use_storage`
    - `use_local_storage`
    - `use_session_storage`
- Instead of returning `ReadSignal`, the following functions now return `Signal`.
    - `use_color_mode`
    - `use_favicon`
    - `use_storage`
    - `use_local_storage`
    - `use_session_storage`

### Fixes 🍕

- `use_drop_zone` now uses `.get_untracked()` in event handlers

## [0.5.0] - 2023-07-15

### New Functions 🚀

- `use_drop_zone`
- `use_websocket` (thanks @sectore)
- `use_intl_number_format`

### Changes 🔥

- Crate is ready for Server-Side Rendering. Enable feature `ssr` like you do for `leptos`.

## [0.4.1] - 2023-07-07

### New Functions 🚀

- `use_window_focus`
- `use_window_scroll`
- `use_document_visibility`

## [0.4.0] - 2023-07-03

### Breaking Changes 🛠

- Required `leptos` version is now 0.4
- Following the changes in `leptos` there is no longer a `stable` crate feature required in order to use this library
  with a stable toolchain.
  If you want to use it with a nightly toolchain you have to enable the `nightly` feature only on `leptos` directly.
  No change is required for `leptos-use` itself.

## [0.3.3] - 2023-06-24

### New Functions 🚀

- `use_color_mode`
- `use_cycle_list`
- `use_active_element`

### Changes 🔥

- You can now use this crate with the `stable` toolchain (thanks @lpotthast)
- Set leptos dependency to `default-features = false` in order to enable SSR.

## [0.3.2] - 2023-06-17

### New Functions 🚀

- `use_css_var`
- `use_element_hover`

## [0.3.1] - 2023-06-15

### New Functions 🚀

- `use_interval_fn`
- `use_interval`

## [0.3.0] - 2023-06-13

### Breaking Changes 🛠

- `use_event_listener` no longer returns a `Box<dyn Fn()>` but a `impl Fn() + Clone`

### Changes 🔥

- You can now specify a `&str` or `Signal<String>` with CSS selectors wherever a node ref is accepted
- Callbacks of the following functions no longer require `Clone`
    - `use_resize_observer`
    - `use_intersection_observer`
- These functions now also accept multiple target elements in addition to a single one:
    - `use_resize_observer`
    - `use_intersection_observer`

### New Functions 🚀

- `whenever`
- `use_mutation_observer`
- `use_abs`
- `on_click_outside`

## [0.2.1] - 2023-06-11

### New Functions

- `use_intersection_observer`
- `use_element_visibility`

## [0.2.0] - 2023-06-11

### Breaking Changes

- `watch` doesn't accept `immediate` as a direct argument anymore. This is only provided by the option variant.
- `watch` has now variant `watch_with_options` which allows for debouncing and throttling.

### New Functions

- `use_storage`
- `use_local_storage`
- `use_session_storage`
- `watch_debounced`
- `watch_throttled`
- `watch_pausable`
- `use_ceil`
- `use_round`
- `use_media_query`
- `use_preferred_dark`
- `use_preferred_contrast`
- `use_favicon`
- `use_breakpoints`

### Other Changes

- Function count badge in readme

## [0.1.8/9] - 2023-06-05

- Fixed documentation and doc tests running for functions behind `#[cfg(web_sys_unstable_apis)]`

## [0.1.7] - 2023-06-05

### New Function

- `use_element_size`

## [0.1.6] - 2023-06-03

### Changes

- Fixed documentation so all feature are documented

## [0.1.5] - 2023-06-03

### New Functions

- `use_floor`
- `use_max`
- `use_min`

### Changes

- New feature: `math` that has to be activated in order to use the math functions.

## [0.1.4] - 2023-06-02

### New Functions

- `use_supported`
- `use_resize_observer`
- `watch`
- `use_mouse`

### Changes

- Use the crate `default-struct-builder` to provide ergonimic function options.

## [0.1.3] - 2023-05-28

### New Functions

- `use_scroll`
- `use_debounce_fn`

### Other Changes

- Better and more beautiful demo integration into the guide.<|MERGE_RESOLUTION|>--- conflicted
+++ resolved
@@ -3,13 +3,6 @@
 The format is based on [Keep a Changelog](https://keepachangelog.com/en/1.0.0/),
 and this project adheres to [Semantic Versioning](https://semver.org/spec/v2.0.0.html).
 
-<<<<<<< HEAD
-## [Unreleased]
-
-### Removed 🗑
-
-- Removed `UseMouseEventExtractorDefault`
-=======
 ## [Unreleased] -
 
 ### Breaking Changes 🛠
@@ -17,7 +10,8 @@
 - Updated to web_sys 0.3.70 which unfortunately is breaking some things.
 - `use_clipboard` doesn't need the unstable flags anymore.
 - `use_locale` now uses `unic_langid::LanguageIdentifier` and proper locale matching (thanks to @mondeja).
->>>>>>> 61c112c1
+- Removed `UseMouseEventExtractorDefault` and reworked `UseMouseCoordType` (thanks to @carloskiki)
+
 
 ## [0.11.4] - 2024-08-12
 
