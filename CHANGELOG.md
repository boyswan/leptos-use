# Changelog

The format is based on [Keep a Changelog](https://keepachangelog.com/en/1.0.0/),
and this project adheres to [Semantic Versioning](https://semver.org/spec/v2.0.0.html).

<<<<<<< HEAD
## [Unreleased]

### New Functions 🚀

- `use_webtransport`

### Breaking Changes 🛠

- The trait `Codec` has been renamed to `StringCodec` and has been moved to `util::StringCodec`.
  - The struct `StringCodec` has been renamed to `FromToStringCodec` and has been moved to `util::FromToStringCodec`.
  - The structs `JsonCodec` and `ProstCodec` have been moved to `util` as well.
=======
## [Unreleased] - 

### New Functions 🚀

- `use_broadcast_channel`
- `use_cookie` (thanks to @rakshith-ravi)
- `use_mouse_in_element`
- `use_device_pixel_ratio` (thanks to @mondeja)
- `use_element_bounding`

### Breaking Changes 🛠

- The `leptos` version is now 0.6

### Fixes 🍕

- Fixed `use_geolocation` SSR compile issue
- Fixed `use_intl_number_format` maximum fraction digits option

### Changes 🔥

- The `UseMouseReturn` signals `x`, `y`, and `source_type` are now of type `Signal<f64>` instead of `ReadSignal<f64>`.
- You can now convert `leptos::html::HtmlElement<T>` into `Element(s)MaybeSignal`. This should make functions a lot easier to use in directives.
- There's now a chapter in the book especially for `Element(s)MaybeSignal`.
- Throttled or debounced callbacks (in watch_* or *_fn) no longer are called after the containing scope was cleaned up.
- The document returned from `use_document` now supports the methods `query_selector` and `query_selector_all`.
>>>>>>> 37bf52b5

## [0.9.0] - 2023-12-06

### New Functions 🚀

- `use_display_media` (thanks to @seanaye)

### Breaking Changes 🛠

- (@feral-dot-io) The use `use_<type>_storage` functions have been rewritten to use `Codec`s instead of always
  requiring `serde`.
    - This also removes the feature `storage`
    - By default the `StringCodec` is used which relies on types implementing `FromString + ToString`
    - If you want to use `JsonCodec` you have to enable the feature `serde`
    - If you want to use `ProstCodec` (new!) you have to enable the feature `prost`.
- (@feral-dot-io) The Rust flag `--cfg=web_sys_unstable_apis` is not needed anymore since relevant `web_sys` APIs are
  now stable.
  This affects in particular
    - `use_element_size`
    - `use_resize_observer`

### Fixes 🍕

- `use_raf_fn` and `use_timestamp` no longer spam warnings because of `get`ting signals outside of reactive contexts.
- `use_infinite_scroll` no longer calls the callback twice for the same event
- `use_scroll` now uses `try_get_untracked` in the debounced callback to avoid panics if the context has been destroyed
  while the callback was waiting to be called.
- `use_idle` works properly now (no more idles too early).
- `use_web_notification`  doesn't panic on the server anymore.

## [0.8.2] - 2023-11-09

### Fixes 🍕

- Fixed SSR for
    - use_timestamp
    - use_raf_fn
    - use_idle

## [0.8.1] - 2023-10-28

### Fixes 🍕

- Using strings for `ElementMaybeSignal` and `ElementsMaybeSignal` is now SSR safe.
    - This fixes specifically `use_color_mode` to work on the server.

## [0.8.0] - 2023-10-24

### New Functions 🚀

- `use_web_notification` (thanks to @centershocks44)
- `use_infinite_scroll`
- `use_service_worker` (thanks to @lpotthast)

### Breaking Changes 🛠

- `use_scroll` returns `impl Fn(T) + Clone` instead of `Box<dyn Fn(T)>`.

### Other Changes 🔥

- `UseScrollReturn` is now documented

## [0.7.2] - 2023-10-21

### Fixes 🍕

- Some functions still used `window()` which could lead to panics in SSR. This is now fixed.
  Specifically for `use_draggable`.

## [0.7.1] - 2023-10-02

### New Function 🚀

- `use_sorted`

## [0.7.0] - 2023-09-30

### New Functions 🚀

- `use_timestamp`
- `use_idle`
- `use_document`
- `use_window`
- `use_geolocation`
- `signal_debounced`
- `signal_throttled`

### Breaking Changes 🛠

- Leptos version is now 0.5
- No `cx: Scope` params are supported/needed anymore because of the changes in Leptos.
  Please check the release notes of Leptos 0.5 for how to upgrade.
- `watch` is now deprecated in favor of `leptos::watch` and will be removed in a future release.
  `watch_with_options` will continue to exist.
- `use_event_listener_with_options` now takes a `UseEventListenerOptions` instead of
  a `web_sys::AddEventListenerOptions`.
- `use_mutation_observer_with_options` now takes a `UseMutationObserverOptions` instead of
  a `web_sys::MutationObserverInit`.
- `use_websocket`:
    - takes now a `&str` instead of a `String` as its `url` parameter.
    - same for the returned `send` method.
    - The `ready_state` return type is now renamed to `ConnectionReadyState` instead of `UseWebSocketReadyState`.
    - The returned signals  `ready_state`, `message`, `message_bytes` have now the type
      `Signal<...>` instead of `ReadSignal<...>` to make them more consistent with other functions.
    - The options `reconnect_limit` and `reconnect_interval` now take a `u64` instead of `Option<u64>` to improve DX.
    - The option `manual` has been renamed to `immediate` to make it more consistent with other functions.
      To port please note that `immediate` is the inverse of `manual` (`immediate` = `!manual`).
    - Added documentation how pass it ergonomically as context.
- `use_color_mode`:
    - The optional `on_changed` handler parameters have changed slightly. Please refer to the docs for more details.
- Throttled or debounced functions cannot be `FnOnce` anymore.
- All traits `ClonableFn...` have been removed.

### Other Changes 🔥

- `use_websocket` can use relative urls now
- Callbacks in options don't require to be cloneable anymore
- Callback in `use_raf_fn` doesn't require to be cloneable anymore
- All (!) functions can now be safely called on the server. Specifically this includes the following that before
  panicked on the server:
    - `use_scroll`
    - `use_event_listener`
    - `use_element_hover`
    - `on_click_outside`
    - `use_drop_zone`
    - `use_element_size`
    - `use_element_visibility`
    - `use_resize_observer`
    - `use_intersection_observer`
    - `use_mutation_observer`

### Fixes 🍕

- `use_element_visibility` didn't work in some cases on Chrome properly. This has been fixed.

## [0.6.3] - 2023-08-12

### Fixes 🍕

- `use_websocket` panicked after unmount

## [0.6.2] - 2023-08-03

### Fixes 🍕

- `use_event_listener_with_options` removes the handlers now correctly.

## [0.6.1] - 2023-08-03

### Fixes 🍕

- `use_storage` now uses `.get_untracked()` to avoid warnings.

## [0.6.0] - 2023-07-17

### New Functions 🚀

- `use_draggable`
- `use_to_string`
- `is_err`
- `is_ok`
- `is_none`
- `is_some`
- `use_raf_fn`

### Breaking Changes 🛠

- The following functions now accept a `MaybeRwSignal` as their initial/default value which means
  you can use a synchronized `RwSignal` in those places.
    - `use_color_mode`
    - `use_cycle_list`
    - `use_favicon`
    - `use_storage`
    - `use_local_storage`
    - `use_session_storage`
- Instead of returning `ReadSignal`, the following functions now return `Signal`.
    - `use_color_mode`
    - `use_favicon`
    - `use_storage`
    - `use_local_storage`
    - `use_session_storage`

### Fixes 🍕

- `use_drop_zone` now uses `.get_untracked()` in event handlers

## [0.5.0] - 2023-07-15

### New Functions 🚀

- `use_drop_zone`
- `use_websocket` (thanks @sectore)
- `use_intl_number_format`

### Changes 🔥

- Crate is ready for Server-Side Rendering. Enable feature `ssr` like you do for `leptos`.

## [0.4.1] - 2023-07-07

### New Functions 🚀

- `use_window_focus`
- `use_window_scroll`
- `use_document_visibility`

## [0.4.0] - 2023-07-03

### Breaking Changes 🛠

- Required `leptos` version is now 0.4
- Following the changes in `leptos` there is no longer a `stable` crate feature required in order to use this library
  with a stable toolchain.
  If you want to use it with a nightly toolchain you have to enable the `nightly` feature only on `leptos` directly.
  No change is required for `leptos-use` itself.

## [0.3.3] - 2023-06-24

### New Functions 🚀

- `use_color_mode`
- `use_cycle_list`
- `use_active_element`

### Changes 🔥

- You can now use this crate with the `stable` toolchain (thanks @lpotthast)
- Set leptos dependency to `default-features = false` in order to enable SSR.

## [0.3.2] - 2023-06-17

### New Functions 🚀

- `use_css_var`
- `use_element_hover`

## [0.3.1] - 2023-06-15

### New Functions 🚀

- `use_interval_fn`
- `use_interval`

## [0.3.0] - 2023-06-13

### Breaking Changes 🛠

- `use_event_listener` no longer returns a `Box<dyn Fn()>` but a `impl Fn() + Clone`

### Changes 🔥

- You can now specify a `&str` or `Signal<String>` with CSS selectors wherever a node ref is accepted
- Callbacks of the following functions no longer require `Clone`
    - `use_resize_observer`
    - `use_intersection_observer`
- These functions now also accept multiple target elements in addition to a single one:
    - `use_resize_observer`
    - `use_intersection_observer`

### New Functions 🚀

- `whenever`
- `use_mutation_observer`
- `use_abs`
- `on_click_outside`

## [0.2.1] - 2023-06-11

### New Functions

- `use_intersection_observer`
- `use_element_visibility`

## [0.2.0] - 2023-06-11

### Breaking Changes

- `watch` doesn't accept `immediate` as a direct argument anymore. This is only provided by the option variant.
- `watch` has now variant `watch_with_options` which allows for debouncing and throttling.

### New Functions

- `use_storage`
- `use_local_storage`
- `use_session_storage`
- `watch_debounced`
- `watch_throttled`
- `watch_pausable`
- `use_ceil`
- `use_round`
- `use_media_query`
- `use_preferred_dark`
- `use_preferred_contrast`
- `use_favicon`
- `use_breakpoints`

### Other Changes

- Function count badge in readme

## [0.1.8/9] - 2023-06-05

- Fixed documentation and doc tests running for functions behind `#[cfg(web_sys_unstable_apis)]`

## [0.1.7] - 2023-06-05

### New Function

- `use_element_size`

## [0.1.6] - 2023-06-03

### Changes

- Fixed documentation so all feature are documented

## [0.1.5] - 2023-06-03

### New Functions

- `use_floor`
- `use_max`
- `use_min`

### Changes

- New feature: `math` that has to be activated in order to use the math functions.

## [0.1.4] - 2023-06-02

### New Functions

- `use_supported`
- `use_resize_observer`
- `watch`
- `use_mouse`

### Changes

- Use the crate `default-struct-builder` to provide ergonimic function options.

## [0.1.3] - 2023-05-28

### New Functions

- `use_scroll`
- `use_debounce_fn`

### Other Changes

- Better and more beautiful demo integration into the guide.<|MERGE_RESOLUTION|>--- conflicted
+++ resolved
@@ -3,19 +3,6 @@
 The format is based on [Keep a Changelog](https://keepachangelog.com/en/1.0.0/),
 and this project adheres to [Semantic Versioning](https://semver.org/spec/v2.0.0.html).
 
-<<<<<<< HEAD
-## [Unreleased]
-
-### New Functions 🚀
-
-- `use_webtransport`
-
-### Breaking Changes 🛠
-
-- The trait `Codec` has been renamed to `StringCodec` and has been moved to `util::StringCodec`.
-  - The struct `StringCodec` has been renamed to `FromToStringCodec` and has been moved to `util::FromToStringCodec`.
-  - The structs `JsonCodec` and `ProstCodec` have been moved to `util` as well.
-=======
 ## [Unreleased] - 
 
 ### New Functions 🚀
@@ -29,6 +16,9 @@
 ### Breaking Changes 🛠
 
 - The `leptos` version is now 0.6
+- The trait `Codec` has been renamed to `StringCodec` and has been moved to `util::StringCodec`.
+  - The struct `StringCodec` has been renamed to `FromToStringCodec` and has been moved to `util::FromToStringCodec`.
+  - The structs `JsonCodec` and `ProstCodec` have been moved to `util` as well.
 
 ### Fixes 🍕
 
@@ -42,7 +32,6 @@
 - There's now a chapter in the book especially for `Element(s)MaybeSignal`.
 - Throttled or debounced callbacks (in watch_* or *_fn) no longer are called after the containing scope was cleaned up.
 - The document returned from `use_document` now supports the methods `query_selector` and `query_selector_all`.
->>>>>>> 37bf52b5
 
 ## [0.9.0] - 2023-12-06
 
