--- conflicted
+++ resolved
@@ -4,16 +4,11 @@
 edition = "2021"
 
 [dependencies]
-<<<<<<< HEAD
 leptos = { git = "https://github.com/leptos-rs/leptos", features = [
     "nightly",
     "csr",
 ] }
-codee = "0.1"
-=======
-leptos = { version = "0.6", features = ["nightly", "csr"] }
 codee.workspace = true
->>>>>>> 55f5ff95
 console_error_panic_hook = "0.1"
 console_log = "1"
 log = "0.4"
